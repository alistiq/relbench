import json
import os
import re

from typing import Dict, Union, Tuple
import duckdb
import pandas as pd
from tqdm.auto import tqdm

from rtb.data.table import Table
from rtb.data.database import Database
from rtb.data.task import TaskType, Task
from rtb.data.dataset import Dataset
from rtb.utils import to_unix_time


class grant_three_years(Task):
    r"""Predict the sum of grant amount in the next 3 years for an investigator."""

    def __init__(self):
        super().__init__(
            target_col="grant_three_years",
            task_type=TaskType.REGRESSION,
            test_time_window_sizes=[3 * 365 * 24 * 60 * 60],
            metrics=["mse", "smape"],
        )

    def make_table(self, db: Database, time_window_df: pd.DataFrame) -> Table:
        r"""Create Task object for grant_three_years."""

        awards = db["awards"].df
        investigator_awards = db["investigator_awards"].df
        investigator_awards = investigator_awards[investigator_awards.email_id.notnull()] # 89367/635810 have missing email_ids
        import duckdb
        df = duckdb.sql(
            r"""
            SELECT
                time_offset,
                time_cutoff,
                email_id,
                SUM(award_amount) AS award_sum
            FROM
                time_window_df,
                (
                    SELECT
                        email_id,
                        award_effective_date,
                        award_amount
                    FROM
                        awards,
                        investigator_awards
                    WHERE
                        awards.award_id = investigator_awards.award_id
                ) AS tmp
            WHERE
                tmp.award_effective_date > time_window_df.time_offset AND
                tmp.award_effective_date <= time_window_df.time_cutoff
            GROUP BY email_id, time_offset, time_cutoff
            """
        ).df()


        return Table(
            df=df,
            fkeys={"email_id": "investigator"},
            pkey=None,
            time_col="time_offset",
        )

class GrantDataset(Dataset):

    name = "rtb-grant"

    def get_tasks(self) -> Dict[str, Task]:
        r"""Returns a list of tasks defined on the dataset."""

        return {"grant_three_years": grant_three_years()}


    def download(self, path: Union[str, os.PathLike]) -> None:

        """
        Download a file from an S3 bucket.
        Parameters:
        - path (str): Local path where the file should be saved.
        Returns:
        None
        
        file_key = f"{self.root}/{self.name}"
        bucket_name = 'XXX' ## TBD
        region_name='us-west-2' ## TBD
        # Create an S3 client
        s3 = boto3.client('s3', region_name=region_name)
        # Download the file
        s3.download_file(bucket_name, file_key, path)   
        """
        pass

    def process(self) -> Database:
        r"""Process the raw files into a database."""
        path = f"{self.root}/{self.name}/raw/"
        foa_info_awards = pd.read_csv(os.path.join(path, "foa_info_awards.csv"))
        foa_info = pd.read_csv(os.path.join(path, "foa_info.csv"))
        institution_awards = pd.read_csv(os.path.join(path, "institution_awards.csv"))
        investigator_awards = pd.read_csv(os.path.join(path, "investigator_awards.csv"))
        institution = pd.read_csv(os.path.join(path, "institution.csv"))
        awards = pd.read_csv(os.path.join(path, "awards.csv"))
        organization = pd.read_csv(os.path.join(path, "organization.csv"))
        investigator = pd.read_csv(os.path.join(path, "investigator.csv"))
        program_element = pd.read_csv(os.path.join(path, "program_element.csv"))
        program_reference = pd.read_csv(os.path.join(path, "program_reference.csv"))
        program_element_awards = pd.read_csv(os.path.join(path, "program_element_awards.csv"))
        program_reference_awards = pd.read_csv(os.path.join(path, "program_reference_awards.csv"))

        ## turn date to unix time
        investigator_awards["start_date"] = to_unix_time(investigator_awards["start_date"])
        awards["award_effective_date"] = to_unix_time(awards["award_effective_date"])

        ## set to 1976 forward
        #print('length of investigator_awards table, ', len(investigator_awards)) 635810
        #print('length of awards table, ', len(awards)) 430339
       
        investigator_awards = investigator_awards[investigator_awards.start_date > pd.Timestamp('1976-01-01')].reset_index(drop = True)
        awards = awards[awards.award_effective_date > pd.Timestamp('1976-01-01')].reset_index(drop = True)
        #print('after 1976, length of investigator_awards table, ', len(investigator_awards)) 620021
        #print('after 1976, length of awards table, ', len(awards)) 415838

        
        tables = {}

        tables["foa_info_awards"] = Table(
            df=pd.DataFrame(foa_info_awards),
            fkeys={
                "award_id": "awards",
                "code": "foa_info",
            },
            pkey=None,
            time_col=None,
        )


        tables["foa_info"] = Table(
            df=pd.DataFrame(foa_info),
            fkeys={},
            pkey="code",
            time_col=None,
        )


        tables["institution_awards"] = Table(
            df=pd.DataFrame(institution_awards),
            fkeys={
                "name": "institution",
                "award_id": "awards",
            },
            pkey=None,
            time_col=None,
        )

        tables["institution"] = Table(
            df=pd.DataFrame(institution),
            fkeys={},
            pkey="name",
            time_col=None,
        )


        tables["investigator_awards"] = Table(
            df=pd.DataFrame(investigator_awards),
            fkeys={
                "email_id": "investigator",
                "award_id": "awards",
            },
            pkey=None,
            time_col="start_date",
        )


        tables["awards"] = Table(
            df=pd.DataFrame(awards),
            fkeys={
                "organisation_code": "organization"
            },
            pkey="award_id",
            time_col="award_effective_date",
        )

        tables["organization"] = Table(
            df=pd.DataFrame(organization),
            fkeys={},
            pkey="code",
            time_col=None,
        )

        tables["investigator"] = Table(
            df=pd.DataFrame(investigator),
            fkeys={},
            pkey="email_id",
            time_col=None,
        )

        tables["program_element"] = Table(
            df=pd.DataFrame(program_element),
            fkeys={},
            pkey="code",
            time_col=None,
        )

        tables["program_reference"] = Table(
            df=pd.DataFrame(program_reference),
            fkeys={},
            pkey="code",
            time_col=None,
        )

        tables["program_element_awards"] = Table(
            df=pd.DataFrame(program_element_awards),
            fkeys={
                "code": "program_element",
                "award_id": "awards",
            },
            pkey=None,
            time_col=None,
        )

        tables["program_reference_awards"] = Table(
            df=pd.DataFrame(program_reference_awards),
            fkeys={
                "code": "program_reference",
                "award_id": "awards",
            },
            pkey=None,
            time_col=None,
        )

        return Database(tables)

<<<<<<< HEAD
    def get_cutoff_times(self) -> tuple[pd.Timestamp, pd.Timestamp]:
=======
    def get_cutoff_times(self) -> Tuple[int, int]:
>>>>>>> 8227e996
        r"""Returns the train and val cutoff times. To be implemented by
        subclass, but can implement a sensible default strategy here."""

        #train_cutoff_time = 1293782400 ## year 2010-12-31 (3+3 years before max time)
        #val_cutoff_time = 1388476800 ## year 2013-12-31 (3 years before max time)
        train_cutoff_time = pd.Timestamp('2010-12-31')
        val_cutoff_time = pd.Timestamp('2013-12-31')
        return train_cutoff_time, val_cutoff_time<|MERGE_RESOLUTION|>--- conflicted
+++ resolved
@@ -235,11 +235,7 @@
 
         return Database(tables)
 
-<<<<<<< HEAD
     def get_cutoff_times(self) -> tuple[pd.Timestamp, pd.Timestamp]:
-=======
-    def get_cutoff_times(self) -> Tuple[int, int]:
->>>>>>> 8227e996
         r"""Returns the train and val cutoff times. To be implemented by
         subclass, but can implement a sensible default strategy here."""
 
